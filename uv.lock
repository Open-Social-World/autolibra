--- conflicted
+++ resolved
@@ -934,10 +934,7 @@
     { name = "mypy" },
     { name = "pre-commit" },
     { name = "pytest" },
-<<<<<<< HEAD
-=======
     { name = "pytest-cov" },
->>>>>>> 9862b913
 ]
 
 [package.metadata]
@@ -954,12 +951,8 @@
     { name = "ipykernel", specifier = ">=6.29.5" },
     { name = "mypy", specifier = ">=1.14.1" },
     { name = "pre-commit", specifier = ">=4.0.1" },
-<<<<<<< HEAD
-    { name = "pytest", specifier = ">=8" },
-=======
     { name = "pytest", specifier = ">=8.3.4" },
     { name = "pytest-cov", specifier = ">=6.0.0" },
->>>>>>> 9862b913
 ]
 
 [[package]]
@@ -1380,8 +1373,6 @@
 ]
 
 [[package]]
-<<<<<<< HEAD
-=======
 name = "pytest-cov"
 version = "6.0.0"
 source = { registry = "https://pypi.org/simple" }
@@ -1395,7 +1386,6 @@
 ]
 
 [[package]]
->>>>>>> 9862b913
 name = "python-dateutil"
 version = "2.9.0.post0"
 source = { registry = "https://pypi.org/simple" }
