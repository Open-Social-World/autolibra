[project]
name = "osw-eval"
version = "0.1.0"
description = "Add your description here"
readme = "README.md"
requires-python = ">=3.10"
dependencies = [
    "fastapi>=0.115.6",
    "osw-eval-core[webarena,sotopia]",
    "rich>=13.9.4",
    "typer>=0.15.1",
    "uvicorn>=0.34.0",
]

[tool.uv]
dev-dependencies = [
    "ipykernel>=6.29.5",
    "mypy>=1.14.1",
    "pre-commit>=4.0.1",
<<<<<<< HEAD
    "pytest>=8",
=======
    "pytest-cov>=6.0.0",
    "pytest>=8.3.4",
>>>>>>> 9862b913
]

[tool.uv.sources]
osw-eval-core = { workspace = true }
osw-data = { workspace = true }

[tool.uv.workspace]
members = ["packages/*"]

[tool.mypy]
strict = true
plugins = ["pydantic.mypy"]
mypy_path = "stubs"<|MERGE_RESOLUTION|>--- conflicted
+++ resolved
@@ -17,12 +17,8 @@
     "ipykernel>=6.29.5",
     "mypy>=1.14.1",
     "pre-commit>=4.0.1",
-<<<<<<< HEAD
-    "pytest>=8",
-=======
     "pytest-cov>=6.0.0",
     "pytest>=8.3.4",
->>>>>>> 9862b913
 ]
 
 [tool.uv.sources]
